require('dotenv').config();
const { KeyvFile } = require('keyv-file');
<<<<<<< HEAD
=======
const set = new Set(["gpt-4", "text-davinci-002-render", "text-davinci-002-render-paid", "text-davinci-002-render-sha"]);

const clientOptions = {
  // Warning: This will expose your access token to a third party. Consider the risks before using this.
  reverseProxyUrl: 'https://bypass.churchless.tech/api/conversation',
  // Access token from https://chat.openai.com/api/auth/session
  accessToken: process.env.CHATGPT_TOKEN,
  // debug: true
  proxy: process.env.PROXY || null,
};

// You can check which models you have access to by opening DevTools and going to the Network tab. 
// Refresh the page and look at the response body for https://chat.openai.com/backend-api/models.
if (set.has(process.env.BROWSER_MODEL)) {
  clientOptions.model = process.env.BROWSER_MODEL;
}
>>>>>>> cd7e3f37

const modelMap = new Map([
  ['Default (GPT-3.5)', 'text-davinci-002-render-sha'],
  ['Legacy (GPT-3.5)', 'text-davinci-002-render-paid'],
  ['GPT-4', 'gpt-4']
]);

const browserClient = async ({
  text,
  parentMessageId,
  conversationId,
  model,
  onProgress,
  abortController
}) => {
  const { ChatGPTBrowserClient } = await import('@waylaidwanderer/chatgpt-api');
  const store = {
    store: new KeyvFile({ filename: './data/cache.json' })
  };

  const clientOptions = {
    // Warning: This will expose your access token to a third party. Consider the risks before using this.
    reverseProxyUrl: 'https://bypass.duti.tech/api/conversation',
    // Access token from https://chat.openai.com/api/auth/session
    accessToken: process.env.CHATGPT_TOKEN,
    model: modelMap.get(model),
    // debug: true
    proxy: process.env.PROXY || null
  };

  const client = new ChatGPTBrowserClient(clientOptions, store);
  let options = { onProgress, abortController };

  if (!!parentMessageId && !!conversationId) {
    options = { ...options, parentMessageId, conversationId };
  }

  console.log('gptBrowser clientOptions', clientOptions);

  if (parentMessageId === '00000000-0000-0000-0000-000000000000') {
    delete options.conversationId;
  }

  const res = await client.sendMessage(text, options);
  return res;
};

module.exports = { browserClient };<|MERGE_RESOLUTION|>--- conflicted
+++ resolved
@@ -1,24 +1,5 @@
 require('dotenv').config();
 const { KeyvFile } = require('keyv-file');
-<<<<<<< HEAD
-=======
-const set = new Set(["gpt-4", "text-davinci-002-render", "text-davinci-002-render-paid", "text-davinci-002-render-sha"]);
-
-const clientOptions = {
-  // Warning: This will expose your access token to a third party. Consider the risks before using this.
-  reverseProxyUrl: 'https://bypass.churchless.tech/api/conversation',
-  // Access token from https://chat.openai.com/api/auth/session
-  accessToken: process.env.CHATGPT_TOKEN,
-  // debug: true
-  proxy: process.env.PROXY || null,
-};
-
-// You can check which models you have access to by opening DevTools and going to the Network tab. 
-// Refresh the page and look at the response body for https://chat.openai.com/backend-api/models.
-if (set.has(process.env.BROWSER_MODEL)) {
-  clientOptions.model = process.env.BROWSER_MODEL;
-}
->>>>>>> cd7e3f37
 
 const modelMap = new Map([
   ['Default (GPT-3.5)', 'text-davinci-002-render-sha'],
@@ -41,7 +22,7 @@
 
   const clientOptions = {
     // Warning: This will expose your access token to a third party. Consider the risks before using this.
-    reverseProxyUrl: 'https://bypass.duti.tech/api/conversation',
+    reverseProxyUrl: 'https://bypass.churchless.tech/api/conversation',
     // Access token from https://chat.openai.com/api/auth/session
     accessToken: process.env.CHATGPT_TOKEN,
     model: modelMap.get(model),
